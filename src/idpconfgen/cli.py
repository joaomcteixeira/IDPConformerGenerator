"""
IDP CONFORMER GENERATOR.

Generates IDP Conformers by combining observed backbone angles
    and random distribution.

USAGE:
    For help:
    >>> idpconfgen -h

    Using PDB Downloader:
    >>> idpconfgen pdbdl

"""
import argparse
import sys

from idpconfgen import cli_pdbdownloader as pdbdl
from idpconfgen import cli_segext as segext
from idpconfgen import cli_ssext as ssext
from idpconfgen import cli_fastaext as fastaext
from idpconfgen.libs import libcli


# https://stackoverflow.com/questions/14988397
# https://stackoverflow.com/questions/4042452
def _load_args():
    
    prog_, description_, usage_ = libcli.parse_doc_params(__doc__)
    
    ap = libcli.CustomParser(
        prog='idpconfgen',  # prog_,
        description=libcli.detailed.format(description_),
        usage=usage_,
        formatter_class=argparse.RawDescriptionHelpFormatter,
        )

    subparsers = ap.add_subparsers(
        title='SUBROUTINES',
        description='DESCRIPTION',
        help='IDP Conf Gen subroutines:',
        )
    
    ap_pdbdl = subparsers.add_parser(
        'pdbdl',
        help='PDB Downloader',
        parents=[pdbdl.ap],
        add_help=False,
        description=libcli.detailed.format(pdbdl._des),
        usage=pdbdl._us,
        formatter_class=argparse.RawDescriptionHelpFormatter,
        )
    ap_pdbdl.set_defaults(func=pdbdl.main)
   
    ap_ssext = subparsers.add_parser(
        'ssext',
        help='PDB Downloader',
        parents=[ssext.ap],
        add_help=False,
        description=libcli.detailed.format(ssext._des),
        usage=ssext._us,
        formatter_class=argparse.RawDescriptionHelpFormatter,
        )
    ap_ssext.set_defaults(func=ssext.main)
<<<<<<< HEAD
    
    ap_fastaext = subparsers.add_parser(
        'fastaext',
        help='Extract FASTAS from PDBs',
        parents=[fastaext.ap],
        add_help=False,
        description=libcli.detailed.format(fastaext._des),
        usage=fastaext._us,
        formatter_class=argparse.RawDescriptionHelpFormatter,
        )
    ap_fastaext.set_defaults(func=fastaext.main)
=======

    ap_segext = subparsers.add_parser(
        'segext',
        help='Segment extract',
        parents=[segext.ap],
        add_help=False,
        description=libcli.detailed.format(segext._des),
        usage=segext._us,
        formatter_class=argparse.RawDescriptionHelpFormatter,
        )
    ap_segext.set_defaults(func=segext.main)
>>>>>>> df754ac3

    # prints help if not arguments are passed
    # if >2 prints help of subroutines.
    if len(sys.argv) < 2:
        ap.print_help()
        ap.exit()

    cmd = ap.parse_args()
   
    return cmd
   

def maincli():
    """
    Execute subroutine.

    Arguments are read from user command line input.
    """
    cmd = _load_args()
    cmd.func(**vars(cmd))


if __name__ == '__main__':
    
    maincli()<|MERGE_RESOLUTION|>--- conflicted
+++ resolved
@@ -25,9 +25,9 @@
 # https://stackoverflow.com/questions/14988397
 # https://stackoverflow.com/questions/4042452
 def _load_args():
-    
+
     prog_, description_, usage_ = libcli.parse_doc_params(__doc__)
-    
+
     ap = libcli.CustomParser(
         prog='idpconfgen',  # prog_,
         description=libcli.detailed.format(description_),
@@ -40,7 +40,18 @@
         description='DESCRIPTION',
         help='IDP Conf Gen subroutines:',
         )
-    
+
+    ap_fastaext = subparsers.add_parser(
+        'fastaext',
+        help='Extract FASTAS from PDBs',
+        parents=[fastaext.ap],
+        add_help=False,
+        description=libcli.detailed.format(fastaext._des),
+        usage=fastaext._us,
+        formatter_class=argparse.RawDescriptionHelpFormatter,
+        )
+    ap_fastaext.set_defaults(func=fastaext.main)
+
     ap_pdbdl = subparsers.add_parser(
         'pdbdl',
         help='PDB Downloader',
@@ -51,7 +62,7 @@
         formatter_class=argparse.RawDescriptionHelpFormatter,
         )
     ap_pdbdl.set_defaults(func=pdbdl.main)
-   
+
     ap_ssext = subparsers.add_parser(
         'ssext',
         help='PDB Downloader',
@@ -62,19 +73,6 @@
         formatter_class=argparse.RawDescriptionHelpFormatter,
         )
     ap_ssext.set_defaults(func=ssext.main)
-<<<<<<< HEAD
-    
-    ap_fastaext = subparsers.add_parser(
-        'fastaext',
-        help='Extract FASTAS from PDBs',
-        parents=[fastaext.ap],
-        add_help=False,
-        description=libcli.detailed.format(fastaext._des),
-        usage=fastaext._us,
-        formatter_class=argparse.RawDescriptionHelpFormatter,
-        )
-    ap_fastaext.set_defaults(func=fastaext.main)
-=======
 
     ap_segext = subparsers.add_parser(
         'segext',
@@ -86,7 +84,6 @@
         formatter_class=argparse.RawDescriptionHelpFormatter,
         )
     ap_segext.set_defaults(func=segext.main)
->>>>>>> df754ac3
 
     # prints help if not arguments are passed
     # if >2 prints help of subroutines.
@@ -95,9 +92,9 @@
         ap.exit()
 
     cmd = ap.parse_args()
-   
+
     return cmd
-   
+
 
 def maincli():
     """
@@ -110,5 +107,5 @@
 
 
 if __name__ == '__main__':
-    
+
     maincli()