"""
IDP CONFORMER GENERATOR.

Generates IDP Conformers by combining observed backbone angles
    and random distribution.

USAGE:
    For help:
    >>> idpconfgen -h

    Using PDB Downloader:
    >>> idpconfgen cli_pdbdl

"""
import argparse
import sys

from idpconfgen import (
    __version__,
    cli_bgeo,
    cli_build,
    cli_csssconv,
    cli_makecsss,
    cli_dssppii,
    cli_fastaext,
    cli_fetch,
    cli_sethpc,
    cli_merge,
    )
from idpconfgen import cli_pdbdownloader as cli_pdbdl
from idpconfgen import (
    cli_sscalc,
    cli_ssext,
    cli_stats,
    cli_search,
    cli_torsions,
    cli_torsionsJ,
    cli_validate,
    log,
    )
from idpconfgen.libs import libcli
from idpconfgen.logger import S


_prog, _description, _usageage = libcli.parse_doc_params(__doc__)

description = f"""
{_description}

Individual routines for DB creation:

    * {cli_pdbdl._name}
    * {cli_sscalc._name}
    * {cli_torsions._name}
    * {cli_build._name}

Other useful routines:

    * {cli_bgeo._name}
    * {cli_fetch._name}
    * {cli_ssext._name}
    * {cli_fastaext._name}
    * {cli_validate._name}
    * {cli_torsionsJ._name}
    * {cli_dssppii._name}
    * {cli_makecsss._name}
    * {cli_csssconv._name}
<<<<<<< HEAD
    * {cli_sethpc._name}
    * {cli_merge._name}
=======
    * {cli_stats._name}
    * {cli_search._name}
>>>>>>> 1ae7cc32
"""

ap = libcli.CustomParser(
    prog='idpconfgen',  # _prog,
    description=libcli.detailed.format(description),
    usage=_usageage,
    formatter_class=argparse.RawDescriptionHelpFormatter,
    )

libcli.add_version(ap)

# routines from the main DB creation pipeline
subparsers = ap.add_subparsers(
    title='IDP Conformer Generator routines',
    help='Short description:',
    )

# argument parsers for main DB creation routines
libcli.add_subparser(subparsers, cli_pdbdl)
libcli.add_subparser(subparsers, cli_sscalc)
libcli.add_subparser(subparsers, cli_torsions)
libcli.add_subparser(subparsers, cli_torsionsJ)
libcli.add_subparser(subparsers, cli_build)

# argument parsers for secondary routines
libcli.add_subparser(subparsers, cli_bgeo)
libcli.add_subparser(subparsers, cli_fastaext)
libcli.add_subparser(subparsers, cli_fetch)
libcli.add_subparser(subparsers, cli_ssext)
libcli.add_subparser(subparsers, cli_validate)
libcli.add_subparser(subparsers, cli_dssppii)
libcli.add_subparser(subparsers, cli_makecsss)
libcli.add_subparser(subparsers, cli_csssconv)
<<<<<<< HEAD
libcli.add_subparser(subparsers, cli_sethpc)
libcli.add_subparser(subparsers, cli_merge)
=======
libcli.add_subparser(subparsers, cli_stats)
libcli.add_subparser(subparsers, cli_search)
>>>>>>> 1ae7cc32


def load_args():
    """Load user input arguments."""
    return ap.parse_args()


def maincli():
    """
    Execute subroutine.

    Arguments are read from user command line input.
    """
    # prints help if not arguments are passed
    # if >2 prints help of subroutines.
    if len(sys.argv) < 2:
        ap.print_help()
        ap.exit()

    cmd = load_args()

    with open('idpconfgen.version', 'w') as fout:
        fout.write(f'version: {__version__}')

    cmd.func(**vars(cmd))
    log.info(S('finished properly'))


if __name__ == '__main__':
    maincli()<|MERGE_RESOLUTION|>--- conflicted
+++ resolved
@@ -65,13 +65,10 @@
     * {cli_dssppii._name}
     * {cli_makecsss._name}
     * {cli_csssconv._name}
-<<<<<<< HEAD
     * {cli_sethpc._name}
     * {cli_merge._name}
-=======
     * {cli_stats._name}
     * {cli_search._name}
->>>>>>> 1ae7cc32
 """
 
 ap = libcli.CustomParser(
@@ -105,13 +102,10 @@
 libcli.add_subparser(subparsers, cli_dssppii)
 libcli.add_subparser(subparsers, cli_makecsss)
 libcli.add_subparser(subparsers, cli_csssconv)
-<<<<<<< HEAD
 libcli.add_subparser(subparsers, cli_sethpc)
 libcli.add_subparser(subparsers, cli_merge)
-=======
 libcli.add_subparser(subparsers, cli_stats)
 libcli.add_subparser(subparsers, cli_search)
->>>>>>> 1ae7cc32
 
 
 def load_args():
